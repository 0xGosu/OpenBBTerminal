import argparse
import matplotlib.pyplot as plt
import pandas as pd
from pandas.plotting import register_matplotlib_converters
import pmdarima
from statsmodels.tsa.arima.model import ARIMA
from gamestonk_terminal.helper_funcs import (
    check_positive,
    get_next_stock_market_days,
    parse_known_args_and_warn,
)

register_matplotlib_converters()


<<<<<<< HEAD
=======
# -------------------------------------------------- ARIMA --------------------------------------------------
>>>>>>> 30a23fe7
# pylint: disable=unused-argument
def arima(l_args, s_ticker, s_interval, df_stock):
    parser = argparse.ArgumentParser(
        prog="arima",
        description="""
            In statistics and econometrics, and in particular in time series analysis, an
            autoregressive integrated moving average (ARIMA) model is a generalization of an
            autoregressive moving average (ARMA) model. Both of these models are fitted to time
            series data either to better understand the data or to predict future points in the
            series (forecasting). ARIMA(p,d,q) where parameters p, d, and q are non-negative
            integers, p is the order (number of time lags) of the autoregressive model, d is the
            degree of differencing (the number of times the data have had past values subtracted),
            and q is the order of the moving-average model.
        """,
    )

    parser.add_argument(
        "-d",
        "--days",
        action="store",
        dest="n_days",
        type=check_positive,
        default=5,
        help="prediction days.",
    )
    parser.add_argument(
        "-i",
        "--ic",
        action="store",
        dest="s_ic",
        type=str,
        default="aic",
        choices=["aic", "aicc", "bic", "hqic", "oob"],
        help="information criteria.",
    )
    parser.add_argument(
        "-s",
        "--seasonal",
        action="store_true",
        default=False,
        dest="b_seasonal",
        help="Use weekly seasonal data.",
    )
    parser.add_argument(
        "-o",
        "--order",
        action="store",
        dest="s_order",
        type=str,
        help="arima model order (p,d,q) in format: pdq.",
    )
    parser.add_argument(
        "-r",
        "--results",
        action="store_true",
        dest="b_results",
        default=False,
        help="results about ARIMA summary flag.",
    )

    try:
        ns_parser = parse_known_args_and_warn(parser, l_args)

        # Machine Learning model
        if ns_parser.s_order:
            t_order = tuple([int(ord) for ord in list(ns_parser.s_order)])
            model = ARIMA(df_stock["5. adjusted close"].values, order=t_order).fit()
            l_predictions = model.predict(
                start=len(df_stock["5. adjusted close"]) + 1,
                end=len(df_stock["5. adjusted close"]) + ns_parser.n_days,
            )
        else:
            if ns_parser.b_seasonal:
                model = pmdarima.auto_arima(
                    df_stock["5. adjusted close"].values,
                    error_action="ignore",
                    seasonal=True,
                    m=5,
                    information_criteria=ns_parser.s_ic,
                )
            else:
                model = pmdarima.auto_arima(
                    df_stock["5. adjusted close"].values,
                    error_action="ignore",
                    seasonal=False,
                    information_criteria=ns_parser.s_ic,
                )
            l_predictions = model.predict(n_periods=ns_parser.n_days)

        # Prediction data
        l_pred_days = get_next_stock_market_days(
            last_stock_day=df_stock["5. adjusted close"].index[-1],
            n_next_days=ns_parser.n_days,
        )
        df_pred = pd.Series(l_predictions, index=l_pred_days, name="Price")

        if ns_parser.b_results:
            print(model.summary())
            print("")

        # Plotting
        plt.plot(df_stock.index, df_stock["5. adjusted close"], lw=2)
        if ns_parser.s_order:
            plt.title(
                f"ARIMA {str(t_order)} on {s_ticker} - {ns_parser.n_days} days prediction"
            )
        else:
            plt.title(
                f"ARIMA {model.order} on {s_ticker} - {ns_parser.n_days} days prediction"
            )
        plt.xlim(
            df_stock.index[0], get_next_stock_market_days(df_pred.index[-1], 1)[-1]
        )
        plt.xlabel("Time")
        plt.ylabel("Share Price ($)")
        plt.grid(b=True, which="major", color="#666666", linestyle="-")
        plt.minorticks_on()
        plt.grid(b=True, which="minor", color="#999999", linestyle="-", alpha=0.2)
        plt.plot(
            [df_stock.index[-1], df_pred.index[0]],
            [df_stock["5. adjusted close"].values[-1], df_pred.values[0]],
            lw=1,
            c="tab:green",
            linestyle="--",
        )
        plt.plot(df_pred.index, df_pred, lw=2, c="tab:green")
        plt.axvspan(
            df_stock.index[-1], df_pred.index[-1], facecolor="tab:orange", alpha=0.2
        )
        _, _, ymin, ymax = plt.axis()
        plt.vlines(
            df_stock.index[-1], ymin, ymax, linewidth=1, linestyle="--", color="k"
        )
        plt.show()

        # Print prediction data
        print("Predicted share price:")
        df_pred = df_pred.apply(lambda x: f"{x:.2f} $")
        print(df_pred.to_string())
        print("")

    except Exception as e:
        print(e)
        print("")<|MERGE_RESOLUTION|>--- conflicted
+++ resolved
@@ -13,12 +13,8 @@
 register_matplotlib_converters()
 
 
-<<<<<<< HEAD
-=======
-# -------------------------------------------------- ARIMA --------------------------------------------------
->>>>>>> 30a23fe7
 # pylint: disable=unused-argument
-def arima(l_args, s_ticker, s_interval, df_stock):
+def arima(l_args, s_ticker, df_stock):
     parser = argparse.ArgumentParser(
         prog="arima",
         description="""

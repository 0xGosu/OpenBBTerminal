"""Stock Context Controller."""
__docformat__ = "numpy"

import argparse
import logging
import os
from datetime import datetime, timedelta
from typing import List, Optional

<<<<<<< HEAD
import financedatabase
=======
import financedatabase as fd
import yfinance as yf
>>>>>>> 0788a825

from openbb_terminal import feature_flags as obbff
from openbb_terminal.common import feedparser_view, newsapi_view
from openbb_terminal.common.quantitative_analysis import qa_view
from openbb_terminal.custom_prompt_toolkit import NestedCompleter
from openbb_terminal.decorators import log_start_end
from openbb_terminal.helper_funcs import (
    EXPORT_BOTH_RAW_DATA_AND_FIGURES,
    EXPORT_ONLY_RAW_DATA_ALLOWED,
    export_data,
    valid_date,
)
from openbb_terminal.menu import session
from openbb_terminal.parent_classes import StockBaseController
from openbb_terminal.rich_config import MenuText, console, translate
from openbb_terminal.stocks import cboe_view, stocks_helper, stocks_view
from openbb_terminal.terminal_helper import suppress_stdout

# pylint: disable=R1710,import-outside-toplevel,R0913,R1702,no-member

logger = logging.getLogger(__name__)


class StocksController(StockBaseController):
    """Stocks Controller class."""

    CHOICES_COMMANDS = [
        "search",
        "load",
        "quote",
        "tob",
        "candle",
        "news",
        "resources",
        "codes",
    ]
    CHOICES_MENUS = [
        "ta",
        "ba",
        "qa",
        "disc",
        "dps",
        "scr",
        "sia",
        "ins",
        "gov",
        "res",
        "dd",
        "fa",
        "bt",
        "ca",
        "options",
        "th",
        "forecast",
    ]

    PATH = "/stocks/"
    FILE_PATH = os.path.join(os.path.dirname(__file__), "README.md")

    try:
        stocks_options = fd.obtain_options("equities")
        country = stocks_options["country"].tolist()
        sector = stocks_options["sector"].tolist()
        industry_group = stocks_options["industry_group"].tolist()
        industry = stocks_options["industry"].tolist()
    except Exception:
        country, sector, industry_group, industry = {}, {}, {}, {}
        console.print(
            "[red]Note: Some datasets from GitHub failed to load. This means that the `search` command and "
            "the /stocks/sia menu will not work. If other commands are failing please check your internet connection or "
            "communicate with your IT department that certain websites are blocked.[/red] \n"
        )

    TOB_EXCHANGES = ["BZX", "EDGX", "BYX", "EDGA"]
    CHOICES_GENERATION = True

    def __init__(self, queue: Optional[List[str]] = None):
        """Construct stocks controller."""
        super().__init__(queue)

        if session and obbff.USE_PROMPT_TOOLKIT:
            choices: dict = self.choices_default
            self.completer = NestedCompleter.from_nested_dict(choices)

    def print_help(self):
        """Print help."""
        stock_text = ""
        if self.ticker:
            s_intraday = (f"Intraday {self.interval}", "Daily")[
                self.interval == "1440min"
            ]
            stock_text += f"{s_intraday} {self.ticker}"
            if self.start:
                stock_text += f" (from {self.start.strftime('%Y-%m-%d')})"

        mt = MenuText("stocks/", 100)
        mt.add_cmd("search")
        mt.add_cmd("load")
        mt.add_raw("\n")
        mt.add_param("_ticker", stock_text)
        mt.add_raw("\n")
        mt.add_cmd("quote")
        mt.add_cmd("tob")
        mt.add_cmd("candle")
        mt.add_cmd("codes")
        mt.add_cmd("news")
        mt.add_raw("\n")
        mt.add_menu("th")
        mt.add_menu("options")
        mt.add_menu("disc")
        mt.add_menu("dps")
        mt.add_menu("scr")
        mt.add_menu("ins")
        mt.add_menu("gov")
        mt.add_menu("ba")
        mt.add_menu("ca")
        mt.add_menu("fa")
        mt.add_menu("bt")
        mt.add_menu("ta")
        mt.add_menu("qa")
        mt.add_menu("forecast")
        mt.add_menu("res", self.ticker)

        console.print(text=mt.menu_text, menu="Stocks")

    def custom_reset(self):
        """Class specific component of reset command."""
        if self.ticker:
            return [
                "stocks",
                f"load {self.ticker}.{self.suffix}"
                if self.suffix
                else f"load {self.ticker}",
            ]
        return []

    def custom_load_wrapper(self, other_args: List[str]):
        """Class specific component of load command"""
        with suppress_stdout():
            self.call_load(other_args)

    @log_start_end(log=logger)
    def call_search(self, other_args: List[str]):
        """Process search command."""
        parser = argparse.ArgumentParser(
            add_help=False,
            formatter_class=argparse.ArgumentDefaultsHelpFormatter,
            prog="search",
            description="Show companies matching the search query, country, sector, industry and/or exchange. "
            "Note that by default only the United States exchanges are searched which tend to contain the most "
            "extensive data for each company. To search all exchanges use the --all-exchanges flag.",
        )
        parser.add_argument(
            "-q",
            "--query",
            action="store",
            dest="query",
            type=str.lower,
            default="",
            nargs="+",
            help="The search term used to find company tickers",
        )
        clean_countries = [x.lower().replace(" ", "_") for x in self.country]
        parser.add_argument(
            "-c",
            "--country",
            default="",
            choices=clean_countries,
            dest="country",
            metavar="country",
            type=str.lower,
            help="Search by country to find stocks matching the criteria",
        )
        parser.add_argument(
            "-s",
            "--sector",
            default="",
            choices=stocks_helper.format_parse_choices(self.sector),
            type=str.lower,
            metavar="sector",
            dest="sector",
            help="Search by sector to find stocks matching the criteria",
        )
        parser.add_argument(
            "-g",
            "--industrygroup",
            default="",
            choices=stocks_helper.format_parse_choices(self.industry_group),
            type=str.lower,
            metavar="industry_group",
            dest="industry_group",
            help="Search by industry group to find stocks matching the criteria",
        )
        parser.add_argument(
            "-i",
            "--industry",
            default="",
            choices=stocks_helper.format_parse_choices(self.industry),
            type=str.lower,
            metavar="industry",
            dest="industry",
            help="Search by industry to find stocks matching the criteria",
        )
        parser.add_argument(
            "-e",
            "--exchange",
            default="",
            choices=stocks_helper.format_parse_choices(
                list(stocks_helper.market_coverage_suffix.keys())
            ),
            type=str.lower,
            metavar="exchange",
            dest="exchange_country",
            help="Search by a specific exchange country to find stocks matching the criteria",
        )

        parser.add_argument(
            "-a",
            "--all-exchanges",
            default=False,
            action="store_true",
            dest="all_exchanges",
            help="Whether to search all exchanges, without this option only the United States market is searched.",
        )
        if other_args and "-" not in other_args[0][0]:
            other_args.insert(0, "-q")
        ns_parser = self.parse_known_args_and_warn(
            parser,
            other_args,
            EXPORT_ONLY_RAW_DATA_ALLOWED,
            limit=10,
        )
        if ns_parser:
            # Mapping
            sector = stocks_helper.map_parse_choices(self.sector)[ns_parser.sector]
            industry = stocks_helper.map_parse_choices(self.industry)[
                ns_parser.industry
            ]
            industry_group = stocks_helper.map_parse_choices(self.industry_group)[
                ns_parser.industry_group
            ]
            exchange = stocks_helper.map_parse_choices(
                list(stocks_helper.market_coverage_suffix.keys())
            )[ns_parser.exchange_country]

            stocks_helper.search(
                query=" ".join(ns_parser.query),
                country=ns_parser.country,
                sector=sector,
                industry_group=industry_group,
                industry=industry,
                exchange_country=exchange,
                all_exchanges=ns_parser.all_exchanges,
                limit=ns_parser.limit,
            )

    @log_start_end(log=logger)
    def call_tob(self, other_args: List[str]):
        """Process quote command."""
        parser = argparse.ArgumentParser(
            add_help=False,
            formatter_class=argparse.ArgumentDefaultsHelpFormatter,
            prog="quote",
            description="Get top of book for loaded ticker from selected exchange",
        )
        parser.add_argument(
            "-t",
            "--ticker",
            action="store",
            dest="s_ticker",
            required=not any(x in other_args for x in ["-h", "--help"])
            and not self.ticker,
            help="Ticker to get data for",
        )
        parser.add_argument(
            "-e",
            "--exchange",
            default="BZX",
            choices=self.TOB_EXCHANGES,
            type=str,
            dest="exchange",
        )

        if not self.ticker and other_args and "-" not in other_args[0][0]:
            other_args.insert(0, "-t")
        ns_parser = self.parse_known_args_and_warn(parser, other_args)

        if ns_parser:
            ticker = ns_parser.s_ticker if ns_parser.s_ticker else self.ticker
            cboe_view.display_top_of_book(ticker, ns_parser.exchange)

    @log_start_end(log=logger)
    def call_quote(self, other_args: List[str]):
        """Process quote command."""
        parser = argparse.ArgumentParser(
            add_help=False,
            formatter_class=argparse.ArgumentDefaultsHelpFormatter,
            prog="quote",
            description="Current quote for stock ticker",
        )
        parser.add_argument(
            "-t",
            "--ticker",
            action="store",
            dest="s_ticker",
            required=False,
            help=translate("stocks/QUOTE_ticker"),
        )

        # For the case where a user uses: 'quote BB'
        if other_args and "-" not in other_args[0][0]:
            other_args.insert(0, "-t")
        ns_parser = self.parse_known_args_and_warn(
            parser, other_args, EXPORT_ONLY_RAW_DATA_ALLOWED
        )
        if ns_parser:
            if ns_parser.s_ticker:
                self.ticker = ns_parser.s_ticker
                self.custom_load_wrapper([self.ticker])

            stocks_view.display_quote(
                self.ticker,
                ns_parser.export,
                " ".join(ns_parser.sheet_name) if ns_parser.sheet_name else None,
            )

    @log_start_end(log=logger)
    def call_codes(self, _):
        """Process codes command."""
        parser = argparse.ArgumentParser(
            add_help=False,
            formatter_class=argparse.ArgumentDefaultsHelpFormatter,
            prog="codes",
            description="Show CIK, FIGI and SCI code from polygon for loaded ticker.",
        )
        parser.add_argument(
            "-t",
            "--ticker",
            dest="ticker",
            help="Ticker to analyze",
            type=str,
            default=None,
        )
        ns_parser = self.parse_known_args_and_warn(parser, _)
        if ns_parser:
            if ns_parser.ticker:
                self.ticker = ns_parser.ticker
            if self.ticker:
                stocks_helper.show_codes_polygon(self.ticker)
                self.custom_load_wrapper([self.ticker])
            else:
                console.print("No ticker loaded. First use `load {ticker}`\n")

    @log_start_end(log=logger)
    def call_candle(self, other_args: List[str]):
        """Process candle command."""
        parser = argparse.ArgumentParser(
            add_help=False,
            formatter_class=argparse.ArgumentDefaultsHelpFormatter,
            prog="candle",
            description="Shows historic data for a stock",
        )
        parser.add_argument(
            "-t",
            "--ticker",
            dest="ticker",
            help="Ticker to analyze",
            type=str,
            default=None,
            required=not any(x in other_args for x in ["-h", "--help"])
            and not self.ticker,
        )
        parser.add_argument(
            "-p",
            "--plotly",
            dest="plotly",
            action="store_false",
            default=True,
            help="Flag to show interactive plotly chart",
        )
        parser.add_argument(
            "--sort",
            choices=stocks_helper.CANDLE_SORT,
            default="",
            type=str.lower,
            dest="sort",
            help="Choose a column to sort by. Only works when raw data is displayed.",
        )
        parser.add_argument(
            "-r",
            "--reverse",
            action="store_true",
            dest="reverse",
            default=False,
            help=(
                "Data is sorted in descending order by default. "
                "Reverse flag will sort it in an ascending way. "
                "Only works when raw data is displayed."
            ),
        )
        parser.add_argument(
            "--raw",
            action="store_true",
            dest="raw",
            default=False,
            help="Shows raw data instead of chart.",
        )
        parser.add_argument(
            "--trend",
            action="store_true",
            default=False,
            help="Flag to add high and low trends to candle",
            dest="trendlines",
        )
        parser.add_argument(
            "--ma",
            dest="mov_avg",
            type=str,
            help=(
                "Add moving average in number of days to plot and separate by a comma. "
                "Value for ma (moving average) keyword needs to be greater than 1."
            ),
            default=None,
        )
        parser.add_argument(
            "--log",
            help="Plot with y axis on log scale",
            action="store_true",
            default=False,
            dest="logy",
        )
        ns_parser = self.parse_known_args_and_warn(
            parser,
            other_args,
            EXPORT_BOTH_RAW_DATA_AND_FIGURES,
            limit=20,
        )
        if ns_parser:
            if ns_parser.ticker:
                self.ticker = ns_parser.ticker
                self.custom_load_wrapper([self.ticker])
            if self.ticker:
                if ns_parser.raw:
                    qa_view.display_raw(
                        data=self.stock,
                        sortby=ns_parser.sort,
                        ascend=ns_parser.reverse,
                        limit=ns_parser.limit,
                    )
                else:
                    data = stocks_helper.process_candle(self.stock)
                    mov_avgs = []

                    if ns_parser.mov_avg:
                        mov_list = (num for num in ns_parser.mov_avg.split(","))

                        for num in mov_list:
                            try:
                                num = int(num)

                                if num <= 1:
                                    raise ValueError

                                mov_avgs.append(num)
                            except ValueError:
                                console.print(
                                    f"[red]{num} is not a valid moving average, must be an integer greater than 1."
                                )

                    stocks_helper.display_candle(
                        symbol=self.ticker,
                        data=data,
                        use_matplotlib=ns_parser.plotly,
                        intraday=self.interval != "1440min",
                        add_trend=ns_parser.trendlines,
                        ma=mov_avgs,
                        yscale="log" if ns_parser.logy else "linear",
                    )

                export_data(
                    ns_parser.export,
                    os.path.dirname(os.path.abspath(__file__)),
                    f"{self.ticker}",
                    self.stock,
                    " ".join(ns_parser.sheet_name) if ns_parser.sheet_name else None,
                )
            else:
                console.print("No ticker loaded. First use 'load <ticker>'")

    @log_start_end(log=logger)
    def call_news(self, other_args: List[str]):
        """Process news command."""
        parser = argparse.ArgumentParser(
            add_help=False,
            prog="news",
            description="latest news of the company",
        )
        parser.add_argument(
            "-t",
            "--ticker",
            action="store",
            dest="ticker",
            required=not any(x in other_args for x in ["-h", "--help"])
            and not self.ticker,
            help="Ticker to get data for",
        )
        parser.add_argument(
            "-d",
            "--date",
            action="store",
            dest="n_start_date",
            type=valid_date,
            default=datetime.now() - timedelta(days=7),
            help="The starting date (format YYYY-MM-DD) to search articles from",
        )
        parser.add_argument(
            "-o",
            "--oldest",
            action="store_false",
            dest="n_oldest",
            default=True,
            help="Show oldest articles first",
        )
        parser.add_argument(
            "-s",
            "--sources",
            dest="sources",
            type=str,
            default="",
            help="Show news only from the sources specified (e.g bloomberg,reuters)",
        )
        if other_args and "-" not in other_args[0][0]:
            other_args.insert(0, "-l")
        ns_parser = self.parse_known_args_and_warn(
            parser, other_args, EXPORT_ONLY_RAW_DATA_ALLOWED, limit=3
        )
        if ns_parser:
            if ns_parser.ticker:
                self.ticker = ns_parser.ticker
                self.custom_load_wrapper([self.ticker])
            if self.ticker:
                if ns_parser.source == "NewsApi":
                    newsapi_view.display_news(
                        query=self.ticker,
                        limit=ns_parser.limit,
                        start_date=ns_parser.n_start_date.strftime("%Y-%m-%d"),
                        show_newest=ns_parser.n_oldest,
                        sources=ns_parser.sources,
                    )
                elif ns_parser.source == "Feedparser":
                    feedparser_view.display_news(
                        term=self.ticker,
                        sources=ns_parser.sources,
                        limit=ns_parser.limit,
                        export=ns_parser.export,
                        sheet_name=" ".join(ns_parser.sheet_name)
                        if ns_parser.sheet_name
                        else None,
                    )
            else:
                console.print("Use 'load <ticker>' prior to this command!")

    @log_start_end(log=logger)
    def call_disc(self, _):
        """Process disc command."""
        from openbb_terminal.stocks.discovery.disc_controller import DiscoveryController

        self.queue = self.load_class(DiscoveryController, self.queue)

    @log_start_end(log=logger)
    def call_dps(self, _):
        """Process dps command."""
        from openbb_terminal.stocks.dark_pool_shorts.dps_controller import (
            DarkPoolShortsController,
        )

        self.queue = self.load_class(
            DarkPoolShortsController, self.ticker, self.start, self.stock, self.queue
        )

    @log_start_end(log=logger)
    def call_scr(self, _):
        """Process scr command."""
        from openbb_terminal.stocks.screener.screener_controller import (
            ScreenerController,
        )

        self.queue = self.load_class(ScreenerController, self.queue)

    @log_start_end(log=logger)
    def call_sia(self, _):
        """Process sia command."""
        # from openbb_terminal.stocks.sector_industry_analysis.sia_controller import (
        #     SectorIndustryAnalysisController,
        # )

        # self.queue = self.load_class(
        #     SectorIndustryAnalysisController, self.ticker, self.queue
        # )

        # TODO: Make the call_sia command available again after improving the functionality
        # TODO: Update test_stocks_controller.py to reflect the changes

        console.print(
            "The sia (Sector & Industry Analysis) menu is currently inactive as the functionality is "
            "better represented through the stocks/ca, stocks/fa and routines functionalities. "
            "Improvements to this menu is on the projects list."
        )

    @log_start_end(log=logger)
    def call_ins(self, _):
        """Process ins command."""
        from openbb_terminal.stocks.insider.insider_controller import InsiderController

        self.queue = self.load_class(
            InsiderController,
            self.ticker,
            self.start,
            self.interval,
            self.stock,
            self.queue,
        )

    @log_start_end(log=logger)
    def call_gov(self, _):
        """Process gov command."""
        from openbb_terminal.stocks.government.gov_controller import GovController

        self.queue = self.load_class(GovController, self.ticker, self.queue)

    @log_start_end(log=logger)
    def call_options(self, _):
        """Process options command."""
        from openbb_terminal.stocks.options.options_controller import OptionsController

        self.queue = self.load_class(OptionsController, self.ticker, self.queue)

    @log_start_end(log=logger)
    def call_th(self, _):
        """Process th command."""
        from openbb_terminal.stocks.tradinghours import tradinghours_controller

        self.queue = self.load_class(
            tradinghours_controller.TradingHoursController,
            self.ticker,
            self.queue,
        )

    @log_start_end(log=logger)
    def call_res(self, _):
        """Process res command."""
        if self.ticker:
            from openbb_terminal.stocks.research.res_controller import (
                ResearchController,
            )

            self.queue = self.load_class(
                ResearchController, self.ticker, self.start, self.interval, self.queue
            )
        else:
            console.print("Use 'load <ticker>' prior to this command!")

    @log_start_end(log=logger)
    def call_dd(self, _):
        """Process dd command."""

        # TODO: Get rid of the call_dd on the next release since it has been deprecated.

        console.print(
            "The dd (Due Diligence) menu has been integrated into the fa (Fundamental Analysis) menu. "
            "Please use this menu instead.\n"
        )

    @log_start_end(log=logger)
    def call_ca(self, _):
        """Process ca command."""
        from openbb_terminal.stocks.comparison_analysis import ca_controller

        self.queue = self.load_class(
            ca_controller.ComparisonAnalysisController,
            [f"{self.ticker}.{self.suffix}" if self.suffix else self.ticker]
            if self.ticker
            else "",
            self.queue,
        )

    @log_start_end(log=logger)
    def call_fa(self, _):
        """Process fa command."""
        from openbb_terminal.stocks.fundamental_analysis import fa_controller

        self.queue = self.load_class(
            fa_controller.FundamentalAnalysisController,
            self.ticker,
            self.start,
            self.interval,
            self.stock,
            self.suffix,
            self.queue,
        )

    @log_start_end(log=logger)
    def call_bt(self, _):
        """Process bt command."""
        from openbb_terminal.stocks.backtesting import bt_controller

        self.queue = self.load_class(
            bt_controller.BacktestingController, self.ticker, self.stock, self.queue
        )

    @log_start_end(log=logger)
    def call_ta(self, _):
        """Process ta command."""
        from openbb_terminal.stocks.technical_analysis import ta_controller

        self.queue = self.load_class(
            ta_controller.TechnicalAnalysisController,
            self.ticker,
            self.start,
            self.interval,
            self.stock,
            self.queue,
        )

    @log_start_end(log=logger)
    def call_ba(self, _):
        """Process ba command."""
        from openbb_terminal.stocks.behavioural_analysis import ba_controller

        self.queue = self.load_class(
            ba_controller.BehaviouralAnalysisController,
            self.ticker,
            self.start,
            self.queue,
        )

    @log_start_end(log=logger)
    def call_qa(self, _):
        """Process qa command."""
        from openbb_terminal.stocks.quantitative_analysis import qa_controller

        self.queue = self.load_class(
            qa_controller.QaController,
            self.ticker,
            self.start,
            self.interval,
            self.stock,
            self.queue,
        )

    @log_start_end(log=logger)
    def call_forecast(self, _):
        """Process forecast command."""
        from openbb_terminal.forecast import forecast_controller

        self.queue = self.load_class(
            forecast_controller.ForecastController,
            self.ticker,
            self.stock,
            self.queue,
        )<|MERGE_RESOLUTION|>--- conflicted
+++ resolved
@@ -7,12 +7,7 @@
 from datetime import datetime, timedelta
 from typing import List, Optional
 
-<<<<<<< HEAD
-import financedatabase
-=======
 import financedatabase as fd
-import yfinance as yf
->>>>>>> 0788a825
 
 from openbb_terminal import feature_flags as obbff
 from openbb_terminal.common import feedparser_view, newsapi_view
